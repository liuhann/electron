// Copyright (c) 2013 GitHub, Inc.
// Use of this source code is governed by the MIT license that can be
// found in the LICENSE file.

#include "atom/browser/native_window.h"

#include <string>
#include <utility>
#include <vector>

#include "content/public/browser/render_widget_host_view_frame_subscriber.h"
#include "content/public/browser/native_web_keyboard_event.h"
#include "third_party/WebKit/public/web/WebInputEvent.h"
#include "media/base/video_frame.h"
#include "media/base/yuv_convert.h"
#include "atom/browser/atom_browser_context.h"
#include "atom/browser/atom_browser_main_parts.h"
#include "atom/browser/window_list.h"
#include "atom/common/api/api_messages.h"
#include "atom/common/native_mate_converters/image_converter.h"
#include "atom/common/native_mate_converters/file_path_converter.h"
#include "atom/common/options_switches.h"
#include "base/command_line.h"
#include "base/files/file_util.h"
#include "base/json/json_writer.h"
#include "base/prefs/pref_service.h"
#include "base/message_loop/message_loop.h"
#include "base/strings/string_number_conversions.h"
#include "base/strings/utf_string_conversions.h"
#include "brightray/browser/inspectable_web_contents.h"
#include "brightray/browser/inspectable_web_contents_view.h"
#include "content/browser/renderer_host/render_widget_host_impl.h"
#include "content/public/browser/navigation_entry.h"
#include "content/public/browser/plugin_service.h"
#include "content/public/browser/render_process_host.h"
#include "content/public/browser/render_view_host.h"
#include "content/public/browser/render_widget_host_view.h"
#include "content/public/common/content_switches.h"
#include "content/public/common/renderer_preferences.h"
#include "content/public/common/web_preferences.h"
#include "ipc/ipc_message_macros.h"
#include "native_mate/dictionary.h"
#include "ui/gfx/codec/png_codec.h"
#include "ui/gfx/geometry/size_conversions.h"
#include "ui/gfx/geometry/point.h"
#include "ui/gfx/geometry/rect.h"
#include "ui/gfx/geometry/size.h"
#include "ui/gfx/screen.h"
#include "ui/gl/gpu_switching_manager.h"

#if defined(OS_WIN)
#include "ui/gfx/switches.h"
#endif

using content::NavigationEntry;
using content::RenderWidgetHostView;
using content::RenderWidgetHost;

DEFINE_WEB_CONTENTS_USER_DATA_KEY(atom::NativeWindowRelay);

namespace atom {

namespace {

// Array of available web runtime features.
const char* kWebRuntimeFeatures[] = {
  switches::kExperimentalFeatures,
  switches::kExperimentalCanvasFeatures,
  switches::kSubpixelFontScaling,
  switches::kOverlayScrollbars,
  switches::kOverlayFullscreenVideo,
  switches::kSharedWorker,
  switches::kPageVisibility,
};

// Convert draggable regions in raw format to SkRegion format. Caller is
// responsible for deleting the returned SkRegion instance.
scoped_ptr<SkRegion> DraggableRegionsToSkRegion(
    const std::vector<DraggableRegion>& regions) {
  scoped_ptr<SkRegion> sk_region(new SkRegion);
  for (const DraggableRegion& region : regions) {
    sk_region->op(
        region.bounds.x(),
        region.bounds.y(),
        region.bounds.right(),
        region.bounds.bottom(),
        region.draggable ? SkRegion::kUnion_Op : SkRegion::kDifference_Op);
  }
  return sk_region.Pass();
}

}  // namespace

NativeWindow::NativeWindow(
    brightray::InspectableWebContents* inspectable_web_contents,
    const mate::Dictionary& options)
    : content::WebContentsObserver(inspectable_web_contents->GetWebContents()),
      has_frame_(true),
      transparent_(false),
      enable_larger_than_screen_(false),
      is_closed_(false),
      node_integration_(true),
      has_dialog_attached_(false),
      zoom_factor_(1.0),
      aspect_ratio_(0.0),
      inspectable_web_contents_(inspectable_web_contents),
      weak_factory_(this) {
  inspectable_web_contents->GetView()->SetDelegate(this);

  options.Get(switches::kFrame, &has_frame_);
  options.Get(switches::kTransparent, &transparent_);
  options.Get(switches::kEnableLargerThanScreen, &enable_larger_than_screen_);
  options.Get(switches::kNodeIntegration, &node_integration_);

  // Tell the content module to initialize renderer widget with transparent
  // mode.
  ui::GpuSwitchingManager::SetTransparent(transparent_);

  // Read icon before window is created.
  options.Get(switches::kIcon, &icon_);

  // The "preload" option must be absolute path.
  if (options.Get(switches::kPreloadScript, &preload_script_) &&
      !preload_script_.IsAbsolute()) {
    LOG(ERROR) << "Path of \"preload\" script must be absolute.";
    preload_script_.clear();
  }

  // Be compatible with old API of "node-integration" option.
  std::string old_string_token;
  if (options.Get(switches::kNodeIntegration, &old_string_token) &&
      old_string_token != "disable")
    node_integration_ = true;

  // Read the web preferences.
  options.Get(switches::kWebPreferences, &web_preferences_);

  // Read the zoom factor before any navigation.
  options.Get(switches::kZoomFactor, &zoom_factor_);

  WindowList::AddWindow(this);
}

NativeWindow::~NativeWindow() {
  // It's possible that the windows gets destroyed before it's closed, in that
  // case we need to ensure the OnWindowClosed message is still notified.
  NotifyWindowClosed();
}

// static
NativeWindow* NativeWindow::FromWebContents(
    content::WebContents* web_contents) {
  WindowList& window_list = *WindowList::GetInstance();
  for (NativeWindow* window : window_list) {
    if (window->web_contents() == web_contents){
      return window;
    }
  }
  return nullptr;
}

void NativeWindow::InitFromOptions(const mate::Dictionary& options) {
  // Setup window from options.
  int x = -1, y = -1;
  bool center;
  if (options.Get(switches::kX, &x) && options.Get(switches::kY, &y)) {
    int width = -1, height = -1;
    options.Get(switches::kWidth, &width);
    options.Get(switches::kHeight, &height);
    SetBounds(gfx::Rect(x, y, width, height));
  } else if (options.Get(switches::kCenter, &center) && center) {
    Center();
  }
  int min_height = 0, min_width = 0;
  if (options.Get(switches::kMinHeight, &min_height) |
      options.Get(switches::kMinWidth, &min_width)) {
    SetMinimumSize(gfx::Size(min_width, min_height));
  }
  int max_height = INT_MAX, max_width = INT_MAX;
  if (options.Get(switches::kMaxHeight, &max_height) |
      options.Get(switches::kMaxWidth, &max_width)) {
    SetMaximumSize(gfx::Size(max_width, max_height));
  }
  bool resizable;
  if (options.Get(switches::kResizable, &resizable)) {
    SetResizable(resizable);
  }
  bool top;
  if (options.Get(switches::kAlwaysOnTop, &top) && top) {
    SetAlwaysOnTop(true);
  }
#if defined(OS_MACOSX) || defined(OS_WIN)
  bool fullscreen;
  if (options.Get(switches::kFullscreen, &fullscreen) && fullscreen) {
    SetFullScreen(true);
  }
#endif
  bool skip;
  if (options.Get(switches::kSkipTaskbar, &skip) && skip) {
    SetSkipTaskbar(skip);
  }
  bool kiosk;
  if (options.Get(switches::kKiosk, &kiosk) && kiosk) {
    SetKiosk(kiosk);
  }
  std::string title("Electron");
  options.Get(switches::kTitle, &title);
  SetTitle(title);

  offscreen_ = false;
  options.Get(switches::kOffScreenRender, &offscreen_);

  // Then show it.
  bool show = true;
  options.Get(switches::kShow, &show);
  if (show)
    Show();
}

void NativeWindow::SetSize(const gfx::Size& size) {
  SetBounds(gfx::Rect(GetPosition(), size));
}

gfx::Size NativeWindow::GetSize() {
  return GetBounds().size();
}

void NativeWindow::SetPosition(const gfx::Point& position) {
  SetBounds(gfx::Rect(position, GetSize()));
}

gfx::Point NativeWindow::GetPosition() {
  return GetBounds().origin();
}

void NativeWindow::SetRepresentedFilename(const std::string& filename) {
}

std::string NativeWindow::GetRepresentedFilename() {
  return "";
}

void NativeWindow::SetDocumentEdited(bool edited) {
}

bool NativeWindow::IsDocumentEdited() {
  return false;
}

void NativeWindow::SetMenu(ui::MenuModel* menu) {
}

void NativeWindow::ShowDefinitionForSelection() {
  NOTIMPLEMENTED();
}

void NativeWindow::SetAutoHideMenuBar(bool auto_hide) {
}

bool NativeWindow::IsMenuBarAutoHide() {
  return false;
}

void NativeWindow::SetMenuBarVisibility(bool visible) {
}

bool NativeWindow::IsMenuBarVisible() {
  return true;
}

double NativeWindow::GetAspectRatio() {
  return aspect_ratio_;
}

gfx::Size NativeWindow::GetAspectRatioExtraSize() {
  return aspect_ratio_extraSize_;
}

void NativeWindow::SetAspectRatio(double aspect_ratio,
                                  const gfx::Size& extra_size) {
  aspect_ratio_ = aspect_ratio;
  aspect_ratio_extraSize_ = extra_size;
}

bool NativeWindow::HasModalDialog() {
  return has_dialog_attached_;
}

void NativeWindow::FocusOnWebView() {
  web_contents()->GetRenderViewHost()->Focus();
}

void NativeWindow::BlurWebView() {
  web_contents()->GetRenderViewHost()->Blur();
}

bool NativeWindow::IsWebViewFocused() {
  auto host_view = web_contents()->GetRenderViewHost()->GetView();
  return host_view && host_view->HasFocus();
}

void NativeWindow::CapturePage(const gfx::Rect& rect,
                               const CapturePageCallback& callback) {
  const auto view = web_contents()->GetRenderWidgetHostView();
  const auto host = view ? view->GetRenderWidgetHost() : nullptr;
  if (!view || !host) {
    callback.Run(SkBitmap());
    return;
  }

  // Capture full page if user doesn't specify a |rect|.
  const gfx::Size view_size = rect.IsEmpty() ? view->GetViewBounds().size() :
                                               rect.size();

  // By default, the requested bitmap size is the view size in screen
  // coordinates.  However, if there's more pixel detail available on the
  // current system, increase the requested bitmap size to capture it all.
  gfx::Size bitmap_size = view_size;
  const gfx::NativeView native_view = view->GetNativeView();
  gfx::Screen* const screen = gfx::Screen::GetScreenFor(native_view);
  const float scale =
      screen->GetDisplayNearestWindow(native_view).device_scale_factor();
  if (scale > 1.0f)
    bitmap_size = gfx::ToCeiledSize(gfx::ScaleSize(view_size, scale));

  host->CopyFromBackingStore(
      rect.IsEmpty() ? gfx::Rect(view_size) : rect,
      bitmap_size,
      base::Bind(&NativeWindow::OnCapturePageDone,
                 weak_factory_.GetWeakPtr(),
                 callback),
      kBGRA_8888_SkColorType);
}

void NativeWindow::SetOffscreenRender(bool isOffscreen) {
  if (!isOffscreen && !offscreen_) return;

  const auto view = web_contents()->GetRenderWidgetHostView();

  if (view) {
    if (isOffscreen) {
      scoped_ptr<content::RenderWidgetHostViewFrameSubscriber> subscriber(
        new RenderSubscriber(
          view->GetVisibleViewportSize(),
          base::Bind(&NativeWindow::OnFrameReceived, base::Unretained(this))
        )
      );

      view->BeginFrameSubscription(subscriber.Pass());
    } else {
      view->EndFrameSubscription();
    }

    offscreen_ = isOffscreen;
  }
}

void NativeWindow::RequestToClosePage() {
  bool prevent_default = false;
  FOR_EACH_OBSERVER(NativeWindowObserver,
                    observers_,
                    WillCloseWindow(&prevent_default));
  if (prevent_default) {
    WindowList::WindowCloseCancelled(this);
    return;
  }

  // Assume the window is not responding if it doesn't cancel the close and is
  // not closed in 5s, in this way we can quickly show the unresponsive
  // dialog when the window is busy executing some script withouth waiting for
  // the unresponsive timeout.
  if (window_unresposive_closure_.IsCancelled())
    ScheduleUnresponsiveEvent(5000);

  if (web_contents()->NeedToFireBeforeUnload())
    web_contents()->DispatchBeforeUnload(false);
  else
    web_contents()->Close();
}

void NativeWindow::CloseContents(content::WebContents* source) {
  if (!inspectable_web_contents_)
    return;

  inspectable_web_contents_->GetView()->SetDelegate(nullptr);
  inspectable_web_contents_ = nullptr;
  Observe(nullptr);

  // When the web contents is gone, close the window immediately, but the
  // memory will not be freed until you call delete.
  // In this way, it would be safe to manage windows via smart pointers. If you
  // want to free memory when the window is closed, you can do deleting by
  // overriding the OnWindowClosed method in the observer.
  CloseImmediately();

  // Do not sent "unresponsive" event after window is closed.
  window_unresposive_closure_.Cancel();
}

void NativeWindow::RendererUnresponsive(content::WebContents* source) {
  // Schedule the unresponsive shortly later, since we may receive the
  // responsive event soon. This could happen after the whole application had
  // blocked for a while.
  // Also notice that when closing this event would be ignored because we have
  // explicity started a close timeout counter. This is on purpose because we
  // don't want the unresponsive event to be sent too early when user is closing
  // the window.
  ScheduleUnresponsiveEvent(50);
}

void NativeWindow::RendererResponsive(content::WebContents* source) {
  window_unresposive_closure_.Cancel();
  FOR_EACH_OBSERVER(NativeWindowObserver, observers_, OnRendererResponsive());
}

void NativeWindow::AppendExtraCommandLineSwitches(
    base::CommandLine* command_line) {
  // Append --node-integration to renderer process.
  command_line->AppendSwitchASCII(switches::kNodeIntegration,
                                  node_integration_ ? "true" : "false");

  // Append --preload.
  if (!preload_script_.empty())
    command_line->AppendSwitchPath(switches::kPreloadScript, preload_script_);

  // Append --zoom-factor.
  if (zoom_factor_ != 1.0)
    command_line->AppendSwitchASCII(switches::kZoomFactor,
                                    base::DoubleToString(zoom_factor_));

  if (web_preferences_.IsEmpty())
    return;

  bool b;
#if defined(OS_WIN)
  // Check if DirectWrite is disabled.
  if (web_preferences_.Get(switches::kDirectWrite, &b) && !b)
    command_line->AppendSwitch(::switches::kDisableDirectWrite);
#endif

  // Check if plugins are enabled.
  if (web_preferences_.Get("plugins", &b) && b)
    command_line->AppendSwitch(switches::kEnablePlugins);

  // This set of options are not availabe in WebPreferences, so we have to pass
  // them via command line and enable them in renderer procss.
  for (size_t i = 0; i < arraysize(kWebRuntimeFeatures); ++i) {
    const char* feature = kWebRuntimeFeatures[i];
    if (web_preferences_.Get(feature, &b))
      command_line->AppendSwitchASCII(feature, b ? "true" : "false");
  }
}

void NativeWindow::OverrideWebkitPrefs(content::WebPreferences* prefs) {
  if (web_preferences_.IsEmpty())
    return;

  bool b;
  std::vector<base::FilePath> list;
  if (web_preferences_.Get("javascript", &b))
    prefs->javascript_enabled = b;
  if (web_preferences_.Get("images", &b))
    prefs->images_enabled = b;
  if (web_preferences_.Get("java", &b))
    prefs->java_enabled = b;
  if (web_preferences_.Get("text-areas-are-resizable", &b))
    prefs->text_areas_are_resizable = b;
  if (web_preferences_.Get("webgl", &b))
    prefs->experimental_webgl_enabled = b;
  if (web_preferences_.Get("webaudio", &b))
    prefs->webaudio_enabled = b;
  if (web_preferences_.Get("web-security", &b)) {
    prefs->web_security_enabled = b;
    prefs->allow_displaying_insecure_content = !b;
    prefs->allow_running_insecure_content = !b;
  }
  if (web_preferences_.Get("allow-displaying-insecure-content", &b))
    prefs->allow_displaying_insecure_content = b;
  if (web_preferences_.Get("allow-running-insecure-content", &b))
    prefs->allow_running_insecure_content = b;
  if (web_preferences_.Get("extra-plugin-dirs", &list)) {
    if (content::PluginService::GetInstance()->NPAPIPluginsSupported()) {
      for (size_t i = 0; i < list.size(); ++i)
        content::PluginService::GetInstance()->AddExtraPluginDir(list[i]);
    } else {
      LOG(WARNING) << "NPAPI plugins not supported on this platform";
    }
  }
}

void NativeWindow::NotifyWindowClosed() {
  if (is_closed_)
    return;

  WindowList::RemoveWindow(this);

  is_closed_ = true;
  FOR_EACH_OBSERVER(NativeWindowObserver, observers_, OnWindowClosed());
}

void NativeWindow::NotifyWindowBlur() {
  FOR_EACH_OBSERVER(NativeWindowObserver, observers_, OnWindowBlur());
}

void NativeWindow::NotifyWindowFocus() {
  FOR_EACH_OBSERVER(NativeWindowObserver, observers_, OnWindowFocus());
}

void NativeWindow::NotifyWindowMaximize() {
  FOR_EACH_OBSERVER(NativeWindowObserver, observers_, OnWindowMaximize());
}

void NativeWindow::NotifyWindowUnmaximize() {
  FOR_EACH_OBSERVER(NativeWindowObserver, observers_, OnWindowUnmaximize());
}

void NativeWindow::NotifyWindowMinimize() {
  FOR_EACH_OBSERVER(NativeWindowObserver, observers_, OnWindowMinimize());
}

void NativeWindow::NotifyWindowRestore() {
  FOR_EACH_OBSERVER(NativeWindowObserver, observers_, OnWindowRestore());
}

void NativeWindow::NotifyWindowResize() {
  FOR_EACH_OBSERVER(NativeWindowObserver, observers_, OnWindowResize());
}

void NativeWindow::NotifyWindowMove() {
  FOR_EACH_OBSERVER(NativeWindowObserver, observers_, OnWindowMove());
}

void NativeWindow::NotifyWindowMoved() {
  FOR_EACH_OBSERVER(NativeWindowObserver, observers_, OnWindowMoved());
}

void NativeWindow::NotifyWindowEnterFullScreen() {
  FOR_EACH_OBSERVER(NativeWindowObserver, observers_,
                    OnWindowEnterFullScreen());
}

void NativeWindow::NotifyWindowLeaveFullScreen() {
  FOR_EACH_OBSERVER(NativeWindowObserver, observers_,
                    OnWindowLeaveFullScreen());
}

void NativeWindow::NotifyWindowEnterHtmlFullScreen() {
  FOR_EACH_OBSERVER(NativeWindowObserver, observers_,
                    OnWindowEnterHtmlFullScreen());
}

void NativeWindow::NotifyWindowLeaveHtmlFullScreen() {
  FOR_EACH_OBSERVER(NativeWindowObserver, observers_,
                    OnWindowLeaveHtmlFullScreen());
}

void NativeWindow::NotifyWindowExecuteWindowsCommand(
    const std::string& command) {
  FOR_EACH_OBSERVER(NativeWindowObserver, observers_,
                    OnExecuteWindowsCommand(command));
}

void NativeWindow::DevToolsFocused() {
  FOR_EACH_OBSERVER(NativeWindowObserver, observers_, OnDevToolsFocus());
}

void NativeWindow::DevToolsOpened() {
  FOR_EACH_OBSERVER(NativeWindowObserver, observers_, OnDevToolsOpened());
}

void NativeWindow::DevToolsClosed() {
  FOR_EACH_OBSERVER(NativeWindowObserver, observers_, OnDevToolsClosed());
}

<<<<<<< HEAD
void NativeWindow::SendKeyboardEvent(blink::WebInputEvent::Type type, int modifiers, int keycode){
  auto keyb_event = new content::NativeWebKeyboardEvent;

  keyb_event->nativeKeyCode = keycode;
  keyb_event->windowsKeyCode = keycode;
  keyb_event->setKeyIdentifierFromWindowsKeyCode();
  keyb_event->type = type;
  keyb_event->modifiers = modifiers;
  keyb_event->isSystemKey = false;
  keyb_event->timeStampSeconds = base::Time::Now().ToDoubleT();
  keyb_event->skip_in_browser = false;

  if (type == blink::WebInputEvent::Char || type == blink::WebInputEvent::KeyDown) {
    keyb_event->text[0] = keycode;
    keyb_event->unmodifiedText[0] = keycode;
  }

  const auto view = web_contents()->GetRenderWidgetHostView();
  const auto host = view ? view->GetRenderWidgetHost() : nullptr;
  host->ForwardKeyboardEvent(*keyb_event);
}

void NativeWindow::SendMouseEvent(blink::WebInputEvent::Type type, int modifiers, blink::WebMouseEvent::Button button, int x, int y, int movementX, int movementY, int clickCount){
  auto mouse_event = new blink::WebMouseEvent();

  mouse_event->x = x;
  mouse_event->y = y;
  mouse_event->windowX = x;
  mouse_event->windowY = y;
  mouse_event->clickCount = clickCount;
  mouse_event->type = type;
  mouse_event->modifiers = modifiers;
  mouse_event->button = button;

  mouse_event->timeStampSeconds = base::Time::Now().ToDoubleT();

  const auto view = web_contents()->GetRenderWidgetHostView();
  const auto host = view ? view->GetRenderWidgetHost() : nullptr;
  host->ForwardMouseEvent(*mouse_event);
}

void NativeWindow::SendMouseWheelEvent(int modifiers, int x, int y, bool precise){
  auto wheel_event = new blink::WebMouseWheelEvent();

  wheel_event->type = blink::WebInputEvent::MouseWheel;
  wheel_event->deltaX = x;
  wheel_event->deltaY = y;
  if(x) wheel_event->wheelTicksX = x > 0.0f ? 1.0f : -1.0f;
  if(y) wheel_event->wheelTicksY = y > 0.0f ? 1.0f : -1.0f;
  wheel_event->modifiers = modifiers;
  wheel_event->hasPreciseScrollingDeltas = precise;
  wheel_event->canScroll = true;

  const auto view = web_contents()->GetRenderWidgetHostView();
  const auto host = view ? view->GetRenderWidgetHost() : nullptr;
  host->ForwardWheelEvent(*wheel_event);
}

void NativeWindow::DidFinishLoad(content::RenderFrameHost* render_frame_host, const GURL& validated_url) {
  const auto view = web_contents()->GetRenderWidgetHostView();
  const auto host = view ? view->GetRenderWidgetHost() : nullptr;

  if(offscreen_){
    scoped_ptr<content::RenderWidgetHostViewFrameSubscriber> subscriber(new RenderSubscriber(
      view->GetVisibleViewportSize(), base::Bind(&NativeWindow::OnFrameReceived, base::Unretained(this))
    ));

    view->BeginFrameSubscription(subscriber.Pass());
  }
=======
void NativeWindow::RenderViewReady(){
  SetOffscreenRender(offscreen_);
>>>>>>> 58081ca9
}

void NativeWindow::RenderViewCreated(
    content::RenderViewHost* render_view_host) {
  if (!transparent_)
    return;

  content::RenderWidgetHostImpl* impl = content::RenderWidgetHostImpl::FromID(
      render_view_host->GetProcess()->GetID(),
      render_view_host->GetRoutingID());
  if (impl)
    impl->SetBackgroundOpaque(false);
}

void NativeWindow::BeforeUnloadDialogCancelled() {
  WindowList::WindowCloseCancelled(this);

  // Cancel unresponsive event when window close is cancelled.
  window_unresposive_closure_.Cancel();
}

void NativeWindow::TitleWasSet(content::NavigationEntry* entry,
                               bool explicit_set) {
  bool prevent_default = false;
  std::string text = entry ? base::UTF16ToUTF8(entry->GetTitle()) : "";
  FOR_EACH_OBSERVER(NativeWindowObserver,
                    observers_,
                    OnPageTitleUpdated(&prevent_default, text));
  if (!prevent_default)
    SetTitle(text);
}

bool NativeWindow::OnMessageReceived(const IPC::Message& message) {
  bool handled = true;
  IPC_BEGIN_MESSAGE_MAP(NativeWindow, message)
    IPC_MESSAGE_HANDLER(AtomViewHostMsg_UpdateDraggableRegions,
                        UpdateDraggableRegions)
    IPC_MESSAGE_UNHANDLED(handled = false)
  IPC_END_MESSAGE_MAP()

  return handled;
}

void NativeWindow::UpdateDraggableRegions(
    const std::vector<DraggableRegion>& regions) {
  // Draggable region is not supported for non-frameless window.
  if (has_frame_)
    return;
  draggable_region_ = DraggableRegionsToSkRegion(regions);
}

void NativeWindow::ScheduleUnresponsiveEvent(int ms) {
  if (!window_unresposive_closure_.IsCancelled())
    return;

  window_unresposive_closure_.Reset(
      base::Bind(&NativeWindow::NotifyWindowUnresponsive,
                 weak_factory_.GetWeakPtr()));
  base::MessageLoop::current()->PostDelayedTask(
      FROM_HERE,
      window_unresposive_closure_.callback(),
      base::TimeDelta::FromMilliseconds(ms));
}

void NativeWindow::NotifyWindowUnresponsive() {
  window_unresposive_closure_.Cancel();

  if (!is_closed_ && !HasModalDialog())
    FOR_EACH_OBSERVER(NativeWindowObserver,
                      observers_,
                      OnRendererUnresponsive());
}

void NativeWindow::OnCapturePageDone(const CapturePageCallback& callback,
                                     const SkBitmap& bitmap,
                                     content::ReadbackResponse response) {
  callback.Run(bitmap);
}

void NativeWindow::OnFrameReceived(bool result,
                                   scoped_refptr<media::VideoFrame> frame) {
  if (result) {
    gfx::Rect rect = frame->visible_rect();

    const int rgb_arr_size = rect.width() * rect.height() * 4;
    scoped_ptr<uint8[]> rgb_bytes(new uint8[rgb_arr_size]);

    // Convert a frame of YUV to 32 bit ARGB.
    media::ConvertYUVToRGB32(frame->data(media::VideoFrame::kYPlane),
                             frame->data(media::VideoFrame::kUPlane),
                             frame->data(media::VideoFrame::kVPlane),
                             rgb_bytes.get(),
                             rect.width(), rect.height(),
                             frame->stride(media::VideoFrame::kYPlane),
                             frame->stride(media::VideoFrame::kUVPlane),
                             rect.width() * 4,
                             media::YV12);

    FOR_EACH_OBSERVER(NativeWindowObserver,
                      observers_,
                      OnFrameRendered(rgb_bytes.Pass(), rgb_arr_size));
  }
}

bool RenderSubscriber::ShouldCaptureFrame(
                        const gfx::Rect& damage_rect,
                        base::TimeTicks present_time,
                        scoped_refptr<media::VideoFrame>* storage,
                        DeliverFrameCallback* callback) {
  last_present_time_ = present_time;
  *storage = media::VideoFrame::CreateFrame(media::VideoFrame::YV12, size_,
                                            gfx::Rect(size_), size_,
                                            base::TimeDelta());

  *callback = base::Bind(&RenderSubscriber::CallbackMethod, callback_, *storage);
  return true;
}

}  // namespace atom<|MERGE_RESOLUTION|>--- conflicted
+++ resolved
@@ -572,7 +572,6 @@
   FOR_EACH_OBSERVER(NativeWindowObserver, observers_, OnDevToolsClosed());
 }
 
-<<<<<<< HEAD
 void NativeWindow::SendKeyboardEvent(blink::WebInputEvent::Type type, int modifiers, int keycode){
   auto keyb_event = new content::NativeWebKeyboardEvent;
 
@@ -632,20 +631,7 @@
 }
 
 void NativeWindow::DidFinishLoad(content::RenderFrameHost* render_frame_host, const GURL& validated_url) {
-  const auto view = web_contents()->GetRenderWidgetHostView();
-  const auto host = view ? view->GetRenderWidgetHost() : nullptr;
-
-  if(offscreen_){
-    scoped_ptr<content::RenderWidgetHostViewFrameSubscriber> subscriber(new RenderSubscriber(
-      view->GetVisibleViewportSize(), base::Bind(&NativeWindow::OnFrameReceived, base::Unretained(this))
-    ));
-
-    view->BeginFrameSubscription(subscriber.Pass());
-  }
-=======
-void NativeWindow::RenderViewReady(){
   SetOffscreenRender(offscreen_);
->>>>>>> 58081ca9
 }
 
 void NativeWindow::RenderViewCreated(
