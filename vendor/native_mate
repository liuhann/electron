--- conflicted
+++ resolved
@@ -1,15 +1,6 @@
-<<<<<<< HEAD
-tree 19eca59b268cfbe9a10f975ef9585d6cf851c463
-parent a1efa285204cb2fbbed450c317fb535a38ea8480
-author Cheng Zhao <zcbenz@gmail.com> 1467612470 +0900
-committer Cheng Zhao <zcbenz@gmail.com> 1467612488 +0900
-
-Update to API changes of V8 5.2
-=======
 tree 3519d6093f5ac3d99a5e55d7ca75e4c4b723d69e
 parent 8a31e2d9c07fef117f2a5ad85dc67acb382b4d64
 author Cheng Zhao <zcbenz@gmail.com> 1469087508 +0900
 committer Cheng Zhao <zcbenz@gmail.com> 1469087508 +0900
 
-CHECK is not needed
->>>>>>> 9cdc74e4
+CHECK is not needed